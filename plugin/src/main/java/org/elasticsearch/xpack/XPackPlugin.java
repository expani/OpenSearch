--- conflicted
+++ resolved
@@ -203,12 +203,9 @@
     protected Graph graph;
     protected MachineLearning machineLearning;
     protected Logstash logstash;
-<<<<<<< HEAD
-    protected SqlPlugin sql;
-=======
     protected Deprecation deprecation;
     protected Upgrade upgrade;
->>>>>>> 3ff5ee3f
+    protected SqlPlugin sql;
 
     public XPackPlugin(
             final Settings settings,
@@ -226,12 +223,9 @@
         this.graph = new Graph(settings);
         this.machineLearning = new MachineLearning(settings, env, licenseState);
         this.logstash = new Logstash(settings);
-<<<<<<< HEAD
-        this.sql = new SqlPlugin();
-=======
         this.deprecation = new Deprecation();
         this.upgrade = new Upgrade(settings);
->>>>>>> 3ff5ee3f
+        this.sql = new SqlPlugin();
         // Check if the node is a transport client.
         if (transportClientMode == false) {
             this.extensionsService = new XPackExtensionsService(settings, resolveXPackExtensionsFile(env), getExtensions());
@@ -312,13 +306,11 @@
 
         components.addAll(logstash.createComponents(internalClient, clusterService));
 
-<<<<<<< HEAD
+        components.addAll(upgrade.createComponents(internalClient, clusterService, threadPool, resourceWatcherService,
+                scriptService, xContentRegistry));
+
         components.addAll(
                 sql.createComponents(internalClient, clusterService, threadPool, resourceWatcherService, scriptService, xContentRegistry));
-=======
-        components.addAll(upgrade.createComponents(internalClient, clusterService, threadPool, resourceWatcherService,
-                scriptService, xContentRegistry));
->>>>>>> 3ff5ee3f
 
         // just create the reloader as it will pull all of the loaded ssl configurations and start watching them
         new SSLConfigurationReloader(settings, env, sslService, resourceWatcherService);
@@ -443,12 +435,9 @@
         actions.addAll(watcher.getActions());
         actions.addAll(graph.getActions());
         actions.addAll(machineLearning.getActions());
-<<<<<<< HEAD
-        actions.addAll(sql.getActions());
-=======
         actions.addAll(deprecation.getActions());
         actions.addAll(upgrade.getActions());
->>>>>>> 3ff5ee3f
+        actions.addAll(sql.getActions());
         return actions;
     }
 
@@ -483,13 +472,11 @@
                 indexNameExpressionResolver, nodesInCluster));
         handlers.addAll(machineLearning.getRestHandlers(settings, restController, clusterSettings, indexScopedSettings, settingsFilter,
                 indexNameExpressionResolver, nodesInCluster));
-<<<<<<< HEAD
-        handlers.addAll(sql.getRestHandlers(settings, restController, clusterSettings, indexScopedSettings, settingsFilter,
-=======
         handlers.addAll(deprecation.getRestHandlers(settings, restController, clusterSettings, indexScopedSettings, settingsFilter,
             indexNameExpressionResolver, nodesInCluster));
         handlers.addAll(upgrade.getRestHandlers(settings, restController, clusterSettings, indexScopedSettings, settingsFilter,
->>>>>>> 3ff5ee3f
+                indexNameExpressionResolver, nodesInCluster));
+        handlers.addAll(sql.getRestHandlers(settings, restController, clusterSettings, indexScopedSettings, settingsFilter,
                 indexNameExpressionResolver, nodesInCluster));
         return handlers;
     }
