/*
 * SPDX-License-Identifier: Apache-2.0
 *
 * The OpenSearch Contributors require contributions made to
 * this file be licensed under the Apache-2.0 license or a
 * compatible open source license.
 */

package org.opensearch.cluster.decommission;

import org.apache.logging.log4j.LogManager;
import org.apache.logging.log4j.Logger;
import org.apache.logging.log4j.message.ParameterizedMessage;
import org.opensearch.OpenSearchTimeoutException;
import org.opensearch.action.ActionListener;
<<<<<<< HEAD
import org.opensearch.action.admin.cluster.decommission.awareness.put.DecommissionResponse;
import org.opensearch.action.support.master.AcknowledgedResponse;
=======
import org.opensearch.action.admin.cluster.decommission.awareness.delete.DeleteDecommissionStateResponse;
import org.opensearch.action.admin.cluster.decommission.awareness.put.DecommissionResponse;
import org.opensearch.action.admin.cluster.decommission.awareness.put.DecommissionRequest;
>>>>>>> 1466350b
import org.opensearch.cluster.ClusterState;
import org.opensearch.cluster.ClusterStateObserver;
import org.opensearch.cluster.ClusterStateUpdateTask;
import org.opensearch.cluster.NotClusterManagerException;
import org.opensearch.cluster.metadata.Metadata;
import org.opensearch.cluster.metadata.WeightedRoutingMetadata;
import org.opensearch.cluster.node.DiscoveryNode;
import org.opensearch.cluster.routing.WeightedRouting;
import org.opensearch.cluster.routing.allocation.AllocationService;
import org.opensearch.cluster.service.ClusterService;
import org.opensearch.common.Priority;
import org.opensearch.common.inject.Inject;
import org.opensearch.common.settings.ClusterSettings;
import org.opensearch.common.settings.Settings;
import org.opensearch.common.unit.TimeValue;
import org.opensearch.threadpool.ThreadPool;
import org.opensearch.transport.TransportService;

import java.util.HashMap;
import java.util.HashSet;
import java.util.Iterator;
import java.util.List;
import java.util.Map;
import java.util.Set;
import java.util.function.Predicate;
import java.util.stream.Collectors;

import static org.opensearch.cluster.routing.allocation.decider.AwarenessAllocationDecider.CLUSTER_ROUTING_ALLOCATION_AWARENESS_ATTRIBUTE_SETTING;
import static org.opensearch.cluster.routing.allocation.decider.AwarenessAllocationDecider.CLUSTER_ROUTING_ALLOCATION_AWARENESS_FORCE_GROUP_SETTING;

/**
 * Service responsible for entire lifecycle of decommissioning and recommissioning an awareness attribute.
 * <p>
 * Whenever a cluster manager initiates operation to decommission an awareness attribute,
 * the service makes the best attempt to perform the following task -
 * <ul>
 * <li>Initiates nodes decommissioning by adding custom metadata with the attribute and state as {@link DecommissionStatus#INIT}</li>
 * <li>Remove to-be-decommissioned cluster-manager eligible nodes from voting config and wait for its abdication if it is active leader</li>
 * <li>Triggers weigh away for nodes having given awareness attribute to drain.</li>
 * <li>Once weighed away, the service triggers nodes decommission. This marks the decommission status as {@link DecommissionStatus#IN_PROGRESS}</li>
 * <li>Once the decommission is successful, the service clears the voting config and marks the status as {@link DecommissionStatus#SUCCESSFUL}</li>
 * <li>If service fails at any step, it makes best attempt to mark the status as {@link DecommissionStatus#FAILED} and to clear voting config exclusion</li>
 * </ul>
 *
 * @opensearch.internal
 */
public class DecommissionService {

    private static final Logger logger = LogManager.getLogger(DecommissionService.class);

    private final ClusterService clusterService;
    private final TransportService transportService;
    private final ThreadPool threadPool;
    private final DecommissionController decommissionController;
    private volatile List<String> awarenessAttributes;
    private volatile Map<String, List<String>> forcedAwarenessAttributes;

    @Inject
    public DecommissionService(
        Settings settings,
        ClusterSettings clusterSettings,
        ClusterService clusterService,
        TransportService transportService,
        ThreadPool threadPool,
        AllocationService allocationService
    ) {
        this.clusterService = clusterService;
        this.transportService = transportService;
        this.threadPool = threadPool;
        this.decommissionController = new DecommissionController(clusterService, transportService, allocationService, threadPool);
        this.awarenessAttributes = CLUSTER_ROUTING_ALLOCATION_AWARENESS_ATTRIBUTE_SETTING.get(settings);
        clusterSettings.addSettingsUpdateConsumer(CLUSTER_ROUTING_ALLOCATION_AWARENESS_ATTRIBUTE_SETTING, this::setAwarenessAttributes);

        setForcedAwarenessAttributes(CLUSTER_ROUTING_ALLOCATION_AWARENESS_FORCE_GROUP_SETTING.get(settings));
        clusterSettings.addSettingsUpdateConsumer(
            CLUSTER_ROUTING_ALLOCATION_AWARENESS_FORCE_GROUP_SETTING,
            this::setForcedAwarenessAttributes
        );
    }

    private void setAwarenessAttributes(List<String> awarenessAttributes) {
        this.awarenessAttributes = awarenessAttributes;
    }

    private void setForcedAwarenessAttributes(Settings forceSettings) {
        Map<String, List<String>> forcedAwarenessAttributes = new HashMap<>();
        Map<String, Settings> forceGroups = forceSettings.getAsGroups();
        for (Map.Entry<String, Settings> entry : forceGroups.entrySet()) {
            List<String> aValues = entry.getValue().getAsList("values");
            if (aValues.size() > 0) {
                forcedAwarenessAttributes.put(entry.getKey(), aValues);
            }
        }
        this.forcedAwarenessAttributes = forcedAwarenessAttributes;
    }

    /**
     * Starts the new decommission request and registers the metadata with status as {@link DecommissionStatus#INIT}
     * Once the status is updated, it tries to exclude to-be-decommissioned cluster manager eligible nodes from Voting Configuration
     *
     * @param decommissionRequest decommission request Object
     * @param listener register decommission listener
     */
    public void startDecommissionAction(
<<<<<<< HEAD
        final DecommissionAttribute decommissionAttribute,
=======
        final DecommissionRequest decommissionRequest,
>>>>>>> 1466350b
        final ActionListener<DecommissionResponse> listener
    ) {
        final DecommissionAttribute decommissionAttribute = decommissionRequest.getDecommissionAttribute();
        // register the metadata with status as INIT as first step
        clusterService.submitStateUpdateTask("decommission [" + decommissionAttribute + "]", new ClusterStateUpdateTask(Priority.URGENT) {
            @Override
            public ClusterState execute(ClusterState currentState) {
                // validates if correct awareness attributes and forced awareness attribute set to the cluster before starting action
                validateAwarenessAttribute(decommissionAttribute, awarenessAttributes, forcedAwarenessAttributes);
                DecommissionAttributeMetadata decommissionAttributeMetadata = currentState.metadata().decommissionAttributeMetadata();
                // check that request is eligible to proceed
                ensureEligibleRequest(decommissionAttributeMetadata, decommissionAttribute);
                // ensure attribute is weighed away
                ensureToBeDecommissionedAttributeWeighedAway(currentState, decommissionAttribute);
                decommissionAttributeMetadata = new DecommissionAttributeMetadata(decommissionAttribute);
                logger.info("registering decommission metadata [{}] to execute action", decommissionAttributeMetadata.toString());
                return ClusterState.builder(currentState)
                    .metadata(Metadata.builder(currentState.metadata()).decommissionAttributeMetadata(decommissionAttributeMetadata))
                    .build();
            }

            @Override
            public void onFailure(String source, Exception e) {
                logger.error(
                    () -> new ParameterizedMessage(
                        "failed to start decommission action for attribute [{}]",
                        decommissionAttribute.toString()
                    ),
                    e
                );
                listener.onFailure(e);
            }

            @Override
            public void clusterStateProcessed(String source, ClusterState oldState, ClusterState newState) {
                DecommissionAttributeMetadata decommissionAttributeMetadata = newState.metadata().decommissionAttributeMetadata();
                assert decommissionAttribute.equals(decommissionAttributeMetadata.decommissionAttribute());
                logger.info(
                    "registered decommission metadata for attribute [{}] with status [{}]",
                    decommissionAttributeMetadata.decommissionAttribute(),
                    decommissionAttributeMetadata.status()
                );
                decommissionClusterManagerNodes(decommissionRequest, listener);
            }
        });
    }

    private synchronized void decommissionClusterManagerNodes(
<<<<<<< HEAD
        final DecommissionAttribute decommissionAttribute,
=======
        final DecommissionRequest decommissionRequest,
>>>>>>> 1466350b
        ActionListener<DecommissionResponse> listener
    ) {
        final DecommissionAttribute decommissionAttribute = decommissionRequest.getDecommissionAttribute();
        ClusterState state = clusterService.getClusterApplierService().state();
        // since here metadata is already registered with INIT, we can guarantee that no new node with decommission attribute can further
        // join the cluster
        // and hence in further request lifecycle we are sure that no new to-be-decommission leader will join the cluster
        Set<DiscoveryNode> clusterManagerNodesToBeDecommissioned = filterNodesWithDecommissionAttribute(state, decommissionAttribute, true);
        logger.info(
            "resolved cluster manager eligible nodes [{}] that should be removed from Voting Configuration",
            clusterManagerNodesToBeDecommissioned.toString()
        );

        // remove all 'to-be-decommissioned' cluster manager eligible nodes from voting config
        Set<String> nodeIdsToBeExcluded = clusterManagerNodesToBeDecommissioned.stream()
            .map(DiscoveryNode::getId)
            .collect(Collectors.toSet());

        final Predicate<ClusterState> allNodesRemovedAndAbdicated = clusterState -> {
            final Set<String> votingConfigNodeIds = clusterState.getLastCommittedConfiguration().getNodeIds();
            return nodeIdsToBeExcluded.stream().noneMatch(votingConfigNodeIds::contains)
                && nodeIdsToBeExcluded.contains(clusterState.nodes().getClusterManagerNodeId()) == false
                && clusterState.nodes().getClusterManagerNodeId() != null;
        };

        ActionListener<Void> exclusionListener = new ActionListener<Void>() {
            @Override
            public void onResponse(Void unused) {
                if (clusterService.getClusterApplierService().state().nodes().isLocalNodeElectedClusterManager()) {
                    if (nodeHasDecommissionedAttribute(clusterService.localNode(), decommissionAttribute)) {
                        // this is an unexpected state, as after exclusion of nodes having decommission attribute,
                        // this local node shouldn't have had the decommission attribute. Will send the failure response to the user
                        String errorMsg =
                            "unexpected state encountered [local node is to-be-decommissioned leader] while executing decommission request";
                        logger.error(errorMsg);
                        // will go ahead and clear the voting config and mark the status as false
                        clearVotingConfigExclusionAndUpdateStatus(false, false);
                        // we can send the failure response to the user here
                        listener.onFailure(new IllegalStateException(errorMsg));
                    } else {
                        logger.info("will attempt to fail decommissioned nodes as local node is eligible to process the request");
                        // we are good here to send the response now as the request is processed by an eligible active leader
                        // and to-be-decommissioned cluster manager is no more part of Voting Configuration and no more to-be-decommission
                        // nodes can be part of Voting Config
                        listener.onResponse(new DecommissionResponse(true));
<<<<<<< HEAD
                        failDecommissionedNodes(clusterService.getClusterApplierService().state());
=======
                        drainNodesWithDecommissionedAttribute(decommissionRequest);
>>>>>>> 1466350b
                    }
                } else {
                    // explicitly calling listener.onFailure with NotClusterManagerException as the local node is not the cluster manager
                    // this will ensures that request is retried until cluster manager times out
                    logger.info(
                        "local node is not eligible to process the request, "
                            + "throwing NotClusterManagerException to attempt a retry on an eligible node"
                    );
                    listener.onFailure(
                        new NotClusterManagerException(
                            "node ["
                                + transportService.getLocalNode().toString()
                                + "] not eligible to execute decommission request. Will retry until timeout."
                        )
                    );
                }
            }

            @Override
            public void onFailure(Exception e) {
                listener.onFailure(e);
                // attempting to mark the status as FAILED
                decommissionController.updateMetadataWithDecommissionStatus(DecommissionStatus.FAILED, statusUpdateListener());
            }
        };

        if (allNodesRemovedAndAbdicated.test(state)) {
            exclusionListener.onResponse(null);
        } else {
            logger.debug("sending transport request to remove nodes [{}] from voting config", nodeIdsToBeExcluded.toString());
            // send a transport request to exclude to-be-decommissioned cluster manager eligible nodes from voting config
            decommissionController.excludeDecommissionedNodesFromVotingConfig(nodeIdsToBeExcluded, new ActionListener<Void>() {
                @Override
                public void onResponse(Void unused) {
                    logger.info(
                        "successfully removed decommissioned cluster manager eligible nodes [{}] from voting config ",
                        clusterManagerNodesToBeDecommissioned.toString()
                    );
                    final ClusterStateObserver abdicationObserver = new ClusterStateObserver(
                        clusterService,
                        TimeValue.timeValueSeconds(60L),
                        logger,
                        threadPool.getThreadContext()
                    );
                    final ClusterStateObserver.Listener abdicationListener = new ClusterStateObserver.Listener() {
                        @Override
                        public void onNewClusterState(ClusterState state) {
                            logger.debug("to-be-decommissioned node is no more the active leader");
                            exclusionListener.onResponse(null);
                        }

                        @Override
                        public void onClusterServiceClose() {
                            String errorMsg = "cluster service closed while waiting for abdication of to-be-decommissioned leader";
                            logger.warn(errorMsg);
                            listener.onFailure(new DecommissioningFailedException(decommissionAttribute, errorMsg));
                        }

                        @Override
                        public void onTimeout(TimeValue timeout) {
                            logger.info("timed out while waiting for abdication of to-be-decommissioned leader");
                            clearVotingConfigExclusionAndUpdateStatus(false, false);
                            listener.onFailure(
                                new OpenSearchTimeoutException(
                                    "timed out [{}] while waiting for abdication of to-be-decommissioned leader",
                                    timeout.toString()
                                )
                            );
                        }
                    };
                    // In case the cluster state is already processed even before this code is executed
                    // therefore testing first before attaching the listener
                    ClusterState currentState = clusterService.getClusterApplierService().state();
                    if (allNodesRemovedAndAbdicated.test(currentState)) {
                        abdicationListener.onNewClusterState(currentState);
                    } else {
                        logger.debug("waiting to abdicate to-be-decommissioned leader");
                        abdicationObserver.waitForNextChange(abdicationListener, allNodesRemovedAndAbdicated);
                    }
                }

                @Override
                public void onFailure(Exception e) {
                    logger.error(
                        new ParameterizedMessage(
                            "failure in removing to-be-decommissioned cluster manager eligible nodes [{}] from voting config",
                            nodeIdsToBeExcluded.toString()
                        ),
                        e
                    );
                    exclusionListener.onFailure(e);
                }
            });
        }
    }

    void drainNodesWithDecommissionedAttribute(DecommissionRequest decommissionRequest) {
        ClusterState state = clusterService.getClusterApplierService().state();
        Set<DiscoveryNode> decommissionedNodes = filterNodesWithDecommissionAttribute(
            state,
            decommissionRequest.getDecommissionAttribute(),
            false
        );

        if (decommissionRequest.isNoDelay()) {
            // Call to fail the decommission nodes
            failDecommissionedNodes(decommissionedNodes, decommissionRequest.getDecommissionAttribute());
        } else {
            decommissionController.updateMetadataWithDecommissionStatus(DecommissionStatus.DRAINING, new ActionListener<>() {
                @Override
                public void onResponse(DecommissionStatus status) {
                    logger.info("updated the decommission status to [{}]", status);
                    // set the weights
                    scheduleNodesDecommissionOnTimeout(decommissionedNodes, decommissionRequest.getDelayTimeout());
                }

                @Override
                public void onFailure(Exception e) {
                    logger.error(
                        () -> new ParameterizedMessage(
                            "failed to update decommission status for attribute [{}] to [{}]",
                            decommissionRequest.getDecommissionAttribute().toString(),
                            DecommissionStatus.DRAINING
                        ),
                        e
                    );
                    // since we are not able to update the status, we will clear the voting config exclusion we have set earlier
                    clearVotingConfigExclusionAndUpdateStatus(false, false);
                }
            });
        }
    }

    void scheduleNodesDecommissionOnTimeout(Set<DiscoveryNode> decommissionedNodes, TimeValue timeoutForNodeDraining) {
        ClusterState state = clusterService.getClusterApplierService().state();
        DecommissionAttributeMetadata decommissionAttributeMetadata = state.metadata().decommissionAttributeMetadata();
        if (decommissionAttributeMetadata == null) {
            return;
        }
        assert decommissionAttributeMetadata.status().equals(DecommissionStatus.DRAINING)
            : "Unexpected status encountered while decommissioning nodes.";

        // This method ensures no matter what, we always exit from this function after clearing the voting config exclusion
        DecommissionAttribute decommissionAttribute = decommissionAttributeMetadata.decommissionAttribute();

        // Wait for timeout to happen. Log the active connection before decommissioning of nodes.
        transportService.getThreadPool().schedule(() -> {
            // Log active connections.
            decommissionController.getActiveRequestCountOnDecommissionedNodes(decommissionedNodes);
            // Call to fail the decommission nodes
            failDecommissionedNodes(decommissionedNodes, decommissionAttribute);
        }, timeoutForNodeDraining, ThreadPool.Names.GENERIC);
    }

    private void failDecommissionedNodes(Set<DiscoveryNode> decommissionedNodes, DecommissionAttribute decommissionAttribute) {

        // Weighing away is complete. We have allowed the nodes to be drained. Let's move decommission status to IN_PROGRESS.
        decommissionController.updateMetadataWithDecommissionStatus(DecommissionStatus.IN_PROGRESS, new ActionListener<>() {
            @Override
            public void onResponse(DecommissionStatus status) {
                logger.info("updated the decommission status to [{}]", status);
                // execute nodes decommissioning
                decommissionController.removeDecommissionedNodes(
                    decommissionedNodes,
                    "nodes-decommissioned",
                    TimeValue.timeValueSeconds(120L),
                    new ActionListener<Void>() {
                        @Override
                        public void onResponse(Void unused) {
                            clearVotingConfigExclusionAndUpdateStatus(true, true);
                        }

                        @Override
                        public void onFailure(Exception e) {
                            clearVotingConfigExclusionAndUpdateStatus(false, false);
                        }
                    }
                );
            }

            @Override
            public void onFailure(Exception e) {
                logger.error(
                    () -> new ParameterizedMessage(
                        "failed to update decommission status for attribute [{}] to [{}]",
                        decommissionAttribute.toString(),
                        DecommissionStatus.IN_PROGRESS
                    ),
                    e
                );
                // since we are not able to update the status, we will clear the voting config exclusion we have set earlier
                clearVotingConfigExclusionAndUpdateStatus(false, false);
            }
        });
    }

    private void clearVotingConfigExclusionAndUpdateStatus(boolean decommissionSuccessful, boolean waitForRemoval) {
        decommissionController.clearVotingConfigExclusion(new ActionListener<Void>() {
            @Override
            public void onResponse(Void unused) {
                logger.info(
                    "successfully cleared voting config exclusion after completing decommission action, proceeding to update metadata"
                );
                DecommissionStatus updateStatusWith = decommissionSuccessful ? DecommissionStatus.SUCCESSFUL : DecommissionStatus.FAILED;
                decommissionController.updateMetadataWithDecommissionStatus(updateStatusWith, statusUpdateListener());
            }

            @Override
            public void onFailure(Exception e) {
                logger.debug(
                    new ParameterizedMessage("failure in clearing voting config exclusion after processing decommission request"),
                    e
                );
                decommissionController.updateMetadataWithDecommissionStatus(DecommissionStatus.FAILED, statusUpdateListener());
            }
        }, waitForRemoval);
    }

    private Set<DiscoveryNode> filterNodesWithDecommissionAttribute(
        ClusterState clusterState,
        DecommissionAttribute decommissionAttribute,
        boolean onlyClusterManagerNodes
    ) {
        Set<DiscoveryNode> nodesWithDecommissionAttribute = new HashSet<>();
        Iterator<DiscoveryNode> nodesIter = onlyClusterManagerNodes
            ? clusterState.nodes().getClusterManagerNodes().valuesIt()
            : clusterState.nodes().getNodes().valuesIt();

        while (nodesIter.hasNext()) {
            final DiscoveryNode node = nodesIter.next();
            if (nodeHasDecommissionedAttribute(node, decommissionAttribute)) {
                nodesWithDecommissionAttribute.add(node);
            }
        }
        return nodesWithDecommissionAttribute;
    }

    private static void validateAwarenessAttribute(
        final DecommissionAttribute decommissionAttribute,
        List<String> awarenessAttributes,
        Map<String, List<String>> forcedAwarenessAttributes
    ) {
        String msg = null;
        if (awarenessAttributes == null) {
            msg = "awareness attribute not set to the cluster.";
        } else if (forcedAwarenessAttributes == null) {
            msg = "forced awareness attribute not set to the cluster.";
        } else if (awarenessAttributes.contains(decommissionAttribute.attributeName()) == false) {
            msg = "invalid awareness attribute requested for decommissioning";
        } else if (forcedAwarenessAttributes.containsKey(decommissionAttribute.attributeName()) == false) {
            msg = "forced awareness attribute [" + forcedAwarenessAttributes.toString() + "] doesn't have the decommissioning attribute";
        } else if (forcedAwarenessAttributes.get(decommissionAttribute.attributeName())
            .contains(decommissionAttribute.attributeValue()) == false) {
                msg = "invalid awareness attribute value requested for decommissioning. Set forced awareness values before to decommission";
            }

        if (msg != null) {
            throw new DecommissioningFailedException(decommissionAttribute, msg);
        }
    }

    private static void ensureToBeDecommissionedAttributeWeighedAway(ClusterState state, DecommissionAttribute decommissionAttribute) {
        WeightedRoutingMetadata weightedRoutingMetadata = state.metadata().weightedRoutingMetadata();
        if (weightedRoutingMetadata == null) {
            throw new DecommissioningFailedException(
                decommissionAttribute,
                "no weights are set to the attribute. Please set appropriate weights before triggering decommission action"
            );
        }
        WeightedRouting weightedRouting = weightedRoutingMetadata.getWeightedRouting();
        if (weightedRouting.attributeName().equals(decommissionAttribute.attributeName()) == false) {
            throw new DecommissioningFailedException(
                decommissionAttribute,
                "no weights are specified to attribute [" + decommissionAttribute.attributeName() + "]"
            );
        }
        Double attributeValueWeight = weightedRouting.weights().get(decommissionAttribute.attributeValue());
        if (attributeValueWeight == null || attributeValueWeight.equals(0.0) == false) {
            throw new DecommissioningFailedException(
                decommissionAttribute,
                "weight for decommissioned attribute is expected to be [0.0] but found [" + attributeValueWeight + "]"
            );
        }
    }

    private static void ensureEligibleRequest(
        DecommissionAttributeMetadata decommissionAttributeMetadata,
        DecommissionAttribute requestedDecommissionAttribute
    ) {
        String msg = null;
        if (decommissionAttributeMetadata != null) {
            // check if the same attribute is registered and handle it accordingly
            if (decommissionAttributeMetadata.decommissionAttribute().equals(requestedDecommissionAttribute)) {
                switch (decommissionAttributeMetadata.status()) {
                    // for INIT and FAILED - we are good to process it again
                    case INIT:
                    case FAILED:
                        break;
                    case DRAINING:
                    case IN_PROGRESS:
                    case SUCCESSFUL:
                        msg = "same request is already in status [" + decommissionAttributeMetadata.status() + "]";
                        break;
                    default:
                        throw new IllegalStateException(
                            "unknown status [" + decommissionAttributeMetadata.status() + "] currently registered in metadata"
                        );
                }
            } else {
                switch (decommissionAttributeMetadata.status()) {
                    case SUCCESSFUL:
                        // one awareness attribute is already decommissioned. We will reject the new request
                        msg = "one awareness attribute ["
                            + decommissionAttributeMetadata.decommissionAttribute().toString()
                            + "] already successfully decommissioned, recommission before triggering another decommission";
                        break;
                    case DRAINING:
                    case IN_PROGRESS:
                    case INIT:
                        // it means the decommission has been initiated or is inflight. In that case, will fail new request
                        msg = "there's an inflight decommission request for attribute ["
                            + decommissionAttributeMetadata.decommissionAttribute().toString()
                            + "] is in progress, cannot process this request";
                        break;
                    case FAILED:
                        break;
                    default:
                        throw new IllegalStateException(
                            "unknown status [" + decommissionAttributeMetadata.status() + "] currently registered in metadata"
                        );
                }
            }
        }

        if (msg != null) {
            throw new DecommissioningFailedException(requestedDecommissionAttribute, msg);
        }
    }

    private ActionListener<DecommissionStatus> statusUpdateListener() {
        return new ActionListener<>() {
            @Override
            public void onResponse(DecommissionStatus status) {
                logger.info("updated the decommission status to [{}]", status);
            }

            @Override
            public void onFailure(Exception e) {
                logger.error("unexpected failure occurred during decommission status update", e);
            }
        };
    }

<<<<<<< HEAD
    public void startRecommissionAction(final ActionListener<AcknowledgedResponse> listener) {
=======
    public void startRecommissionAction(final ActionListener<DeleteDecommissionStateResponse> listener) {
>>>>>>> 1466350b
        /*
         * For abandoned requests, we might not really know if it actually restored the exclusion list.
         * And can land up in cases where even after recommission, exclusions are set(which is unexpected).
         * And by definition of OpenSearch - Clusters should have no voting configuration exclusions in normal operation.
         * Once the excluded nodes have stopped, clear the voting configuration exclusions with DELETE /_cluster/voting_config_exclusions.
         * And hence it is safe to remove the exclusion if any. User should make conscious choice before decommissioning awareness attribute.
         */
        decommissionController.clearVotingConfigExclusion(new ActionListener<Void>() {
            @Override
            public void onResponse(Void unused) {
                logger.info("successfully cleared voting config exclusion for deleting the decommission.");
                deleteDecommissionState(listener);
            }

            @Override
            public void onFailure(Exception e) {
                logger.error("Failure in clearing voting config during delete_decommission request.", e);
                listener.onFailure(e);
            }
        }, false);
    }

<<<<<<< HEAD
    void deleteDecommissionState(ActionListener<AcknowledgedResponse> listener) {
=======
    void deleteDecommissionState(ActionListener<DeleteDecommissionStateResponse> listener) {
>>>>>>> 1466350b
        clusterService.submitStateUpdateTask("delete_decommission_state", new ClusterStateUpdateTask(Priority.URGENT) {
            @Override
            public ClusterState execute(ClusterState currentState) {
                logger.info("Deleting the decommission attribute from the cluster state");
                Metadata metadata = currentState.metadata();
                Metadata.Builder mdBuilder = Metadata.builder(metadata);
                mdBuilder.removeCustom(DecommissionAttributeMetadata.TYPE);
                return ClusterState.builder(currentState).metadata(mdBuilder).build();
            }

            @Override
            public void onFailure(String source, Exception e) {
                logger.error(() -> new ParameterizedMessage("Failed to clear decommission attribute. [{}]", source), e);
                listener.onFailure(e);
            }

            @Override
            public void clusterStateProcessed(String source, ClusterState oldState, ClusterState newState) {
                // Cluster state processed for deleting the decommission attribute.
                assert newState.metadata().decommissionAttributeMetadata() == null;
<<<<<<< HEAD
                listener.onResponse(new AcknowledgedResponse(true));
            }
        });
    }
=======
                listener.onResponse(new DeleteDecommissionStateResponse(true));
            }
        });
    }

    /**
     * Utility method to check if the node has decommissioned attribute
     *
     * @param discoveryNode node to check on
     * @param decommissionAttribute attribute to be checked with
     * @return true or false based on whether node has decommissioned attribute
     */
    public static boolean nodeHasDecommissionedAttribute(DiscoveryNode discoveryNode, DecommissionAttribute decommissionAttribute) {
        String nodeAttributeValue = discoveryNode.getAttributes().get(decommissionAttribute.attributeName());
        return nodeAttributeValue != null && nodeAttributeValue.equals(decommissionAttribute.attributeValue());
    }

    /**
     * Utility method to check if the node is commissioned or not
     *
     * @param discoveryNode node to check on
     * @param metadata metadata present current which will be used to check the commissioning status of the node
     * @return if the node is commissioned or not
     */
    public static boolean nodeCommissioned(DiscoveryNode discoveryNode, Metadata metadata) {
        DecommissionAttributeMetadata decommissionAttributeMetadata = metadata.decommissionAttributeMetadata();
        if (decommissionAttributeMetadata != null) {
            DecommissionAttribute decommissionAttribute = decommissionAttributeMetadata.decommissionAttribute();
            DecommissionStatus status = decommissionAttributeMetadata.status();
            if (decommissionAttribute != null && status != null) {
                if (nodeHasDecommissionedAttribute(discoveryNode, decommissionAttribute)
                    && (status.equals(DecommissionStatus.IN_PROGRESS)
                        || status.equals(DecommissionStatus.SUCCESSFUL)
                        || status.equals(DecommissionStatus.DRAINING))) {
                    return false;
                }
            }
        }
        return true;
    }
>>>>>>> 1466350b
}<|MERGE_RESOLUTION|>--- conflicted
+++ resolved
@@ -13,14 +13,9 @@
 import org.apache.logging.log4j.message.ParameterizedMessage;
 import org.opensearch.OpenSearchTimeoutException;
 import org.opensearch.action.ActionListener;
-<<<<<<< HEAD
-import org.opensearch.action.admin.cluster.decommission.awareness.put.DecommissionResponse;
-import org.opensearch.action.support.master.AcknowledgedResponse;
-=======
 import org.opensearch.action.admin.cluster.decommission.awareness.delete.DeleteDecommissionStateResponse;
 import org.opensearch.action.admin.cluster.decommission.awareness.put.DecommissionResponse;
 import org.opensearch.action.admin.cluster.decommission.awareness.put.DecommissionRequest;
->>>>>>> 1466350b
 import org.opensearch.cluster.ClusterState;
 import org.opensearch.cluster.ClusterStateObserver;
 import org.opensearch.cluster.ClusterStateUpdateTask;
@@ -125,11 +120,7 @@
      * @param listener register decommission listener
      */
     public void startDecommissionAction(
-<<<<<<< HEAD
-        final DecommissionAttribute decommissionAttribute,
-=======
         final DecommissionRequest decommissionRequest,
->>>>>>> 1466350b
         final ActionListener<DecommissionResponse> listener
     ) {
         final DecommissionAttribute decommissionAttribute = decommissionRequest.getDecommissionAttribute();
@@ -178,11 +169,7 @@
     }
 
     private synchronized void decommissionClusterManagerNodes(
-<<<<<<< HEAD
-        final DecommissionAttribute decommissionAttribute,
-=======
         final DecommissionRequest decommissionRequest,
->>>>>>> 1466350b
         ActionListener<DecommissionResponse> listener
     ) {
         final DecommissionAttribute decommissionAttribute = decommissionRequest.getDecommissionAttribute();
@@ -228,11 +215,7 @@
                         // and to-be-decommissioned cluster manager is no more part of Voting Configuration and no more to-be-decommission
                         // nodes can be part of Voting Config
                         listener.onResponse(new DecommissionResponse(true));
-<<<<<<< HEAD
-                        failDecommissionedNodes(clusterService.getClusterApplierService().state());
-=======
                         drainNodesWithDecommissionedAttribute(decommissionRequest);
->>>>>>> 1466350b
                     }
                 } else {
                     // explicitly calling listener.onFailure with NotClusterManagerException as the local node is not the cluster manager
@@ -586,11 +569,7 @@
         };
     }
 
-<<<<<<< HEAD
-    public void startRecommissionAction(final ActionListener<AcknowledgedResponse> listener) {
-=======
     public void startRecommissionAction(final ActionListener<DeleteDecommissionStateResponse> listener) {
->>>>>>> 1466350b
         /*
          * For abandoned requests, we might not really know if it actually restored the exclusion list.
          * And can land up in cases where even after recommission, exclusions are set(which is unexpected).
@@ -613,11 +592,7 @@
         }, false);
     }
 
-<<<<<<< HEAD
-    void deleteDecommissionState(ActionListener<AcknowledgedResponse> listener) {
-=======
     void deleteDecommissionState(ActionListener<DeleteDecommissionStateResponse> listener) {
->>>>>>> 1466350b
         clusterService.submitStateUpdateTask("delete_decommission_state", new ClusterStateUpdateTask(Priority.URGENT) {
             @Override
             public ClusterState execute(ClusterState currentState) {
@@ -638,12 +613,6 @@
             public void clusterStateProcessed(String source, ClusterState oldState, ClusterState newState) {
                 // Cluster state processed for deleting the decommission attribute.
                 assert newState.metadata().decommissionAttributeMetadata() == null;
-<<<<<<< HEAD
-                listener.onResponse(new AcknowledgedResponse(true));
-            }
-        });
-    }
-=======
                 listener.onResponse(new DeleteDecommissionStateResponse(true));
             }
         });
@@ -684,5 +653,4 @@
         }
         return true;
     }
->>>>>>> 1466350b
 }