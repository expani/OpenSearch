/*
 * SPDX-License-Identifier: Apache-2.0
 *
 * The OpenSearch Contributors require contributions made to
 * this file be licensed under the Apache-2.0 license or a
 * compatible open source license.
 */

/*
 * Licensed to Elasticsearch under one or more contributor
 * license agreements. See the NOTICE file distributed with
 * this work for additional information regarding copyright
 * ownership. Elasticsearch licenses this file to you under
 * the Apache License, Version 2.0 (the "License"); you may
 * not use this file except in compliance with the License.
 * You may obtain a copy of the License at
 *
 *     http://www.apache.org/licenses/LICENSE-2.0
 *
 * Unless required by applicable law or agreed to in writing,
 * software distributed under the License is distributed on an
 * "AS IS" BASIS, WITHOUT WARRANTIES OR CONDITIONS OF ANY
 * KIND, either express or implied.  See the License for the
 * specific language governing permissions and limitations
 * under the License.
 */

/*
 * Modifications Copyright OpenSearch Contributors. See
 * GitHub history for details.
 */

package org.opensearch.action.support.replication;

import org.apache.logging.log4j.message.ParameterizedMessage;
import org.apache.lucene.store.AlreadyClosedException;
import org.opensearch.Assertions;
import org.opensearch.ExceptionsHelper;
import org.opensearch.OpenSearchException;
import org.opensearch.action.ActionListener;
import org.opensearch.action.ActionListenerResponseHandler;
import org.opensearch.action.ActionResponse;
import org.opensearch.action.UnavailableShardsException;
import org.opensearch.action.support.ActionFilters;
import org.opensearch.action.support.ActiveShardCount;
import org.opensearch.action.support.ChannelActionListener;
import org.opensearch.action.support.TransportAction;
import org.opensearch.action.support.TransportActions;
import org.opensearch.action.support.replication.ReplicationOperation.Replicas;
import org.opensearch.client.transport.NoNodeAvailableException;
import org.opensearch.cluster.ClusterState;
import org.opensearch.cluster.ClusterStateObserver;
import org.opensearch.cluster.action.shard.ShardStateAction;
import org.opensearch.cluster.block.ClusterBlockException;
import org.opensearch.cluster.block.ClusterBlockLevel;
import org.opensearch.cluster.metadata.IndexMetadata;
import org.opensearch.cluster.node.DiscoveryNode;
import org.opensearch.cluster.routing.AllocationId;
import org.opensearch.cluster.routing.ShardRouting;
import org.opensearch.cluster.service.ClusterService;
import org.opensearch.common.Nullable;
import org.opensearch.common.io.stream.StreamInput;
import org.opensearch.common.io.stream.StreamOutput;
import org.opensearch.common.io.stream.Writeable;
import org.opensearch.common.lease.Releasable;
import org.opensearch.common.lease.Releasables;
import org.opensearch.common.settings.ClusterSettings;
import org.opensearch.common.settings.Setting;
import org.opensearch.common.settings.Settings;
import org.opensearch.common.unit.TimeValue;
import org.opensearch.common.util.concurrent.AbstractRunnable;
import org.opensearch.index.IndexNotFoundException;
import org.opensearch.index.IndexService;
import org.opensearch.index.seqno.SequenceNumbers;
import org.opensearch.index.shard.IndexShard;
import org.opensearch.index.shard.IndexShardClosedException;
import org.opensearch.index.shard.ReplicationGroup;
import org.opensearch.index.shard.ShardId;
import org.opensearch.index.shard.ShardNotFoundException;
import org.opensearch.index.shard.ShardNotInPrimaryModeException;
import org.opensearch.indices.IndexClosedException;
import org.opensearch.indices.IndicesService;
import org.opensearch.node.NodeClosedException;
import org.opensearch.tasks.Task;
import org.opensearch.tasks.TaskId;
import org.opensearch.threadpool.ThreadPool;
import org.opensearch.transport.ConnectTransportException;
import org.opensearch.transport.TransportChannel;
import org.opensearch.transport.TransportException;
import org.opensearch.transport.TransportRequest;
import org.opensearch.transport.TransportRequestOptions;
import org.opensearch.transport.TransportResponseHandler;
import org.opensearch.transport.TransportService;

import java.io.IOException;
import java.util.Map;
import java.util.Objects;
import java.util.concurrent.atomic.AtomicBoolean;

/**
 * Base class for requests that should be executed on a primary copy followed by replica copies.
 * Subclasses can resolve the target shard and provide implementation for primary and replica operations.
 *
 * The action samples cluster state on the receiving node to reroute to node with primary copy and on the
 * primary node to validate request before primary operation followed by sampling state again for resolving
 * nodes with replica copies to perform replication.
 *
 * @opensearch.internal
 */
public abstract class TransportReplicationAction<
    Request extends ReplicationRequest<Request>,
    ReplicaRequest extends ReplicationRequest<ReplicaRequest>,
    Response extends ReplicationResponse> extends TransportAction<Request, Response> {

    /**
     * The timeout for retrying replication requests.
     */
    public static final Setting<TimeValue> REPLICATION_RETRY_TIMEOUT = Setting.timeSetting(
        "indices.replication.retry_timeout",
        TimeValue.timeValueSeconds(60),
        Setting.Property.Dynamic,
        Setting.Property.NodeScope
    );

    /**
     * The maximum bound for the first retry backoff for failed replication operations. The backoff bound
     * will increase exponential if failures continue.
     */
    public static final Setting<TimeValue> REPLICATION_INITIAL_RETRY_BACKOFF_BOUND = Setting.timeSetting(
        "indices.replication.initial_retry_backoff_bound",
        TimeValue.timeValueMillis(50),
        TimeValue.timeValueMillis(10),
        Setting.Property.Dynamic,
        Setting.Property.NodeScope
    );

    protected final ThreadPool threadPool;
    protected final TransportService transportService;
    protected final ClusterService clusterService;
    protected final ShardStateAction shardStateAction;
    protected final IndicesService indicesService;
    protected final TransportRequestOptions transportOptions;
    protected final String executor;
    protected final boolean forceExecutionOnPrimary;

    // package private for testing
    protected final String transportReplicaAction;
    protected final String transportPrimaryAction;

    private final boolean syncGlobalCheckpointAfterOperation;
    private volatile TimeValue initialRetryBackoffBound;
    private volatile TimeValue retryTimeout;

    protected TransportReplicationAction(
        Settings settings,
        String actionName,
        TransportService transportService,
        ClusterService clusterService,
        IndicesService indicesService,
        ThreadPool threadPool,
        ShardStateAction shardStateAction,
        ActionFilters actionFilters,
        Writeable.Reader<Request> requestReader,
        Writeable.Reader<ReplicaRequest> replicaRequestReader,
        String executor
    ) {
        this(
            settings,
            actionName,
            transportService,
            clusterService,
            indicesService,
            threadPool,
            shardStateAction,
            actionFilters,
            requestReader,
            replicaRequestReader,
            executor,
            false,
            false
        );
    }

    protected TransportReplicationAction(
        Settings settings,
        String actionName,
        TransportService transportService,
        ClusterService clusterService,
        IndicesService indicesService,
        ThreadPool threadPool,
        ShardStateAction shardStateAction,
        ActionFilters actionFilters,
        Writeable.Reader<Request> requestReader,
        Writeable.Reader<ReplicaRequest> replicaRequestReader,
        String executor,
        boolean syncGlobalCheckpointAfterOperation,
        boolean forceExecutionOnPrimary
    ) {
        super(actionName, actionFilters, transportService.getTaskManager());
        this.threadPool = threadPool;
        this.transportService = transportService;
        this.clusterService = clusterService;
        this.indicesService = indicesService;
        this.shardStateAction = shardStateAction;
        this.executor = executor;

        this.transportPrimaryAction = actionName + "[p]";
        this.transportReplicaAction = actionName + "[r]";

        this.initialRetryBackoffBound = REPLICATION_INITIAL_RETRY_BACKOFF_BOUND.get(settings);
        this.retryTimeout = REPLICATION_RETRY_TIMEOUT.get(settings);
        this.forceExecutionOnPrimary = forceExecutionOnPrimary;

        transportService.registerRequestHandler(actionName, ThreadPool.Names.SAME, requestReader, this::handleOperationRequest);

        transportService.registerRequestHandler(
            transportPrimaryAction,
            executor,
            forceExecutionOnPrimary,
            true,
            in -> new ConcreteShardRequest<>(requestReader, in),
            this::handlePrimaryRequest
        );

        // we must never reject on because of thread pool capacity on replicas
        transportService.registerRequestHandler(
            transportReplicaAction,
            executor,
            true,
            true,
            in -> new ConcreteReplicaRequest<>(replicaRequestReader, in),
            this::handleReplicaRequest
        );

        this.transportOptions = transportOptions(settings);

        this.syncGlobalCheckpointAfterOperation = syncGlobalCheckpointAfterOperation;

        ClusterSettings clusterSettings = clusterService.getClusterSettings();
        clusterSettings.addSettingsUpdateConsumer(REPLICATION_INITIAL_RETRY_BACKOFF_BOUND, (v) -> initialRetryBackoffBound = v);
        clusterSettings.addSettingsUpdateConsumer(REPLICATION_RETRY_TIMEOUT, (v) -> retryTimeout = v);
    }

    @Override
    protected void doExecute(Task task, Request request, ActionListener<Response> listener) {
        assert request.shardId() != null : "request shardId must be set";
        runReroutePhase(task, request, listener, true);
    }

    private void runReroutePhase(Task task, Request request, ActionListener<Response> listener, boolean initiatedByNodeClient) {
        try {
            new ReroutePhase((ReplicationTask) task, request, listener, initiatedByNodeClient).run();
        } catch (RuntimeException e) {
            listener.onFailure(e);
        }
    }

    protected Replicas<ReplicaRequest> newReplicasProxy() {
        return new ReplicasProxy();
    }

    /**
<<<<<<< HEAD
=======
     * This returns a ReplicaProxy that is used for primary term validation. The default behavior is that the control
     * must not reach inside the performOn method for ReplicationActions. However, the implementations of the underlying
     * class can provide primary term validation proxy that can allow performOn method to make calls to replica.
     *
     * @return Primary term validation replicas proxy.
     */
    protected Replicas<ReplicaRequest> primaryTermValidationReplicasProxy() {
        return new ReplicasProxy() {
            @Override
            public void performOn(
                ShardRouting replica,
                ReplicaRequest request,
                long primaryTerm,
                long globalCheckpoint,
                long maxSeqNoOfUpdatesOrDeletes,
                ActionListener<ReplicationOperation.ReplicaResponse> listener
            ) {
                throw new UnsupportedOperationException("Primary term validation is not available for " + actionName);
            }
        };
    }

    /**
>>>>>>> c21c8998
     * This method is used for defining the {@link ReplicationMode} override per {@link TransportReplicationAction}.
     *
     * @param indexShard index shard used to determining the policy.
     * @return the overridden replication mode.
     */
<<<<<<< HEAD
    protected ReplicationMode getReplicationMode(IndexShard indexShard) {
=======
    public ReplicationMode getReplicationMode(IndexShard indexShard) {
>>>>>>> c21c8998
        if (indexShard.isRemoteTranslogEnabled()) {
            return ReplicationMode.NO_REPLICATION;
        }
        return ReplicationMode.FULL_REPLICATION;
    }

    protected abstract Response newResponseInstance(StreamInput in) throws IOException;

    /**
     * Resolves derived values in the request. For example, the target shard id of the incoming request, if not set at request construction.
     * Additional processing or validation of the request should be done here.
     *
     * @param indexMetadata index metadata of the concrete index this request is going to operate on
     * @param request       the request to resolve
     */
    protected void resolveRequest(final IndexMetadata indexMetadata, final Request request) {
        if (request.waitForActiveShards() == ActiveShardCount.DEFAULT) {
            // if the wait for active shard count has not been set in the request,
            // resolve it from the index settings
            request.waitForActiveShards(indexMetadata.getWaitForActiveShards());
        }
    }

    /**
     * Primary operation on node with primary copy.
     *
     * @param shardRequest the request to the primary shard
     * @param primary      the primary shard to perform the operation on
     */
    protected abstract void shardOperationOnPrimary(
        Request shardRequest,
        IndexShard primary,
        ActionListener<PrimaryResult<ReplicaRequest, Response>> listener
    );

    /**
     * Execute the specified replica operation. This is done under a permit from
     * {@link IndexShard#acquireReplicaOperationPermit(long, long, long, ActionListener, String, Object)}.
     *
     * @param shardRequest the request to the replica shard
     * @param replica      the replica shard to perform the operation on
     */
    protected abstract void shardOperationOnReplica(
        ReplicaRequest shardRequest,
        IndexShard replica,
        ActionListener<ReplicaResult> listener
    );

    /**
     * Cluster level block to check before request execution. Returning null means that no blocks need to be checked.
     */
    @Nullable
    protected ClusterBlockLevel globalBlockLevel() {
        return null;
    }

    /**
     * Index level block to check before request execution. Returning null means that no blocks need to be checked.
     */
    @Nullable
    public ClusterBlockLevel indexBlockLevel() {
        return null;
    }

    protected TransportRequestOptions transportOptions(Settings settings) {
        return TransportRequestOptions.EMPTY;
    }

    private ClusterBlockException blockExceptions(final ClusterState state, final String indexName) {
        ClusterBlockLevel globalBlockLevel = globalBlockLevel();
        if (globalBlockLevel != null) {
            ClusterBlockException blockException = state.blocks().globalBlockedException(globalBlockLevel);
            if (blockException != null) {
                return blockException;
            }
        }
        ClusterBlockLevel indexBlockLevel = indexBlockLevel();
        if (indexBlockLevel != null) {
            ClusterBlockException blockException = state.blocks().indexBlockedException(indexBlockLevel, indexName);
            if (blockException != null) {
                return blockException;
            }
        }
        return null;
    }

    protected boolean retryPrimaryException(final Throwable e) {
        return e.getClass() == ReplicationOperation.RetryOnPrimaryException.class
            || TransportActions.isShardNotAvailableException(e)
            || isRetryableClusterBlockException(e);
    }

    boolean isRetryableClusterBlockException(final Throwable e) {
        if (e instanceof ClusterBlockException) {
            return ((ClusterBlockException) e).retryable();
        }
        return false;
    }

    private void handleOperationRequest(final Request request, final TransportChannel channel, Task task) {
        Releasable releasable = checkOperationLimits(request);
        ActionListener<Response> listener = ActionListener.runBefore(
            new ChannelActionListener<>(channel, actionName, request),
            releasable::close
        );
        runReroutePhase(task, request, listener, false);
    }

    protected Releasable checkOperationLimits(final Request request) {
        return () -> {};
    }

    protected void handlePrimaryRequest(final ConcreteShardRequest<Request> request, final TransportChannel channel, final Task task) {
        Releasable releasable = checkPrimaryLimits(
            request.getRequest(),
            request.sentFromLocalReroute(),
            request.localRerouteInitiatedByNodeClient()
        );
        ActionListener<Response> listener = ActionListener.runBefore(
            new ChannelActionListener<>(channel, transportPrimaryAction, request),
            releasable::close
        );

        try {
            new AsyncPrimaryAction(request, listener, (ReplicationTask) task).run();
        } catch (RuntimeException e) {
            listener.onFailure(e);
        }
    }

    protected Releasable checkPrimaryLimits(final Request request, boolean rerouteWasLocal, boolean localRerouteInitiatedByNodeClient) {
        return () -> {};
    }

    /**
     * Asynchronous primary action
     *
     * @opensearch.internal
     */
    class AsyncPrimaryAction extends AbstractRunnable {
        private final ActionListener<Response> onCompletionListener;
        private final ReplicationTask replicationTask;
        private final ConcreteShardRequest<Request> primaryRequest;

        AsyncPrimaryAction(
            ConcreteShardRequest<Request> primaryRequest,
            ActionListener<Response> onCompletionListener,
            ReplicationTask replicationTask
        ) {
            this.primaryRequest = primaryRequest;
            this.onCompletionListener = onCompletionListener;
            this.replicationTask = replicationTask;
        }

        @Override
        protected void doRun() throws Exception {
            final ShardId shardId = primaryRequest.getRequest().shardId();
            final IndexShard indexShard = getIndexShard(shardId);
            final ShardRouting shardRouting = indexShard.routingEntry();
            // we may end up here if the cluster state used to route the primary is so stale that the underlying
            // index shard was replaced with a replica. For example - in a two node cluster, if the primary fails
            // the replica will take over and a replica will be assigned to the first node.
            if (shardRouting.primary() == false) {
                throw new ReplicationOperation.RetryOnPrimaryException(shardId, "actual shard is not a primary " + shardRouting);
            }
            final String actualAllocationId = shardRouting.allocationId().getId();
            if (actualAllocationId.equals(primaryRequest.getTargetAllocationID()) == false) {
                throw new ShardNotFoundException(
                    shardId,
                    "expected allocation id [{}] but found [{}]",
                    primaryRequest.getTargetAllocationID(),
                    actualAllocationId
                );
            }
            final long actualTerm = indexShard.getPendingPrimaryTerm();
            if (actualTerm != primaryRequest.getPrimaryTerm()) {
                throw new ShardNotFoundException(
                    shardId,
                    "expected allocation id [{}] with term [{}] but found [{}]",
                    primaryRequest.getTargetAllocationID(),
                    primaryRequest.getPrimaryTerm(),
                    actualTerm
                );
            }

            acquirePrimaryOperationPermit(
                indexShard,
                primaryRequest.getRequest(),
                ActionListener.wrap(releasable -> runWithPrimaryShardReference(new PrimaryShardReference(indexShard, releasable)), e -> {
                    if (e instanceof ShardNotInPrimaryModeException) {
                        onFailure(new ReplicationOperation.RetryOnPrimaryException(shardId, "shard is not in primary mode", e));
                    } else {
                        onFailure(e);
                    }
                })
            );
        }

        void runWithPrimaryShardReference(final PrimaryShardReference primaryShardReference) {
            try {
                final ClusterState clusterState = clusterService.state();
                final IndexMetadata indexMetadata = clusterState.metadata().getIndexSafe(primaryShardReference.routingEntry().index());

                final ClusterBlockException blockException = blockExceptions(clusterState, indexMetadata.getIndex().getName());
                if (blockException != null) {
                    logger.trace("cluster is blocked, action failed on primary", blockException);
                    throw blockException;
                }

                if (primaryShardReference.isRelocated()) {
                    primaryShardReference.close(); // release shard operation lock as soon as possible
                    setPhase(replicationTask, "primary_delegation");
                    // delegate primary phase to relocation target
                    // it is safe to execute primary phase on relocation target as there are no more in-flight operations where primary
                    // phase is executed on local shard and all subsequent operations are executed on relocation target as primary phase.
                    final ShardRouting primary = primaryShardReference.routingEntry();
                    assert primary.relocating() : "indexShard is marked as relocated but routing isn't" + primary;
                    final Writeable.Reader<Response> reader = TransportReplicationAction.this::newResponseInstance;
                    DiscoveryNode relocatingNode = clusterState.nodes().get(primary.relocatingNodeId());
                    transportService.sendRequest(
                        relocatingNode,
                        transportPrimaryAction,
                        new ConcreteShardRequest<>(
                            primaryRequest.getRequest(),
                            primary.allocationId().getRelocationId(),
                            primaryRequest.getPrimaryTerm()
                        ),
                        transportOptions,
                        new ActionListenerResponseHandler<Response>(onCompletionListener, reader) {
                            @Override
                            public void handleResponse(Response response) {
                                setPhase(replicationTask, "finished");
                                super.handleResponse(response);
                            }

                            @Override
                            public void handleException(TransportException exp) {
                                setPhase(replicationTask, "finished");
                                super.handleException(exp);
                            }
                        }
                    );
                } else {
                    setPhase(replicationTask, "primary");

                    final ActionListener<Response> responseListener = ActionListener.wrap(response -> {
                        adaptResponse(response, primaryShardReference.indexShard);

                        if (syncGlobalCheckpointAfterOperation) {
                            try {
                                primaryShardReference.indexShard.maybeSyncGlobalCheckpoint("post-operation");
                            } catch (final Exception e) {
                                // only log non-closed exceptions
                                if (ExceptionsHelper.unwrap(e, AlreadyClosedException.class, IndexShardClosedException.class) == null) {
                                    // intentionally swallow, a missed global checkpoint sync should not fail this operation
                                    logger.info(
                                        new ParameterizedMessage(
                                            "{} failed to execute post-operation global checkpoint sync",
                                            primaryShardReference.indexShard.shardId()
                                        ),
                                        e
                                    );
                                }
                            }
                        }

                        primaryShardReference.close(); // release shard operation lock before responding to caller
                        setPhase(replicationTask, "finished");
                        onCompletionListener.onResponse(response);
                    }, e -> handleException(primaryShardReference, e));

                    final Replicas<ReplicaRequest> replicasProxy = newReplicasProxy();
                    final IndexShard indexShard = primaryShardReference.indexShard;
                    final Replicas<ReplicaRequest> termValidationProxy = primaryTermValidationReplicasProxy();

                    new ReplicationOperation<>(
                        primaryRequest.getRequest(),
                        primaryShardReference,
                        ActionListener.map(responseListener, result -> result.finalResponseIfSuccessful),
                        replicasProxy,
                        logger,
                        threadPool,
                        actionName,
                        primaryRequest.getPrimaryTerm(),
                        initialRetryBackoffBound,
                        retryTimeout,
<<<<<<< HEAD
                        ReplicationProxyFactory.create(
                            primaryShardReference.indexShard,
                            getReplicationMode(primaryShardReference.indexShard)
                        )
=======
                        indexShard.isRemoteTranslogEnabled()
                            ? new ReplicationModeAwareProxy<>(getReplicationMode(indexShard), replicasProxy, termValidationProxy)
                            : new FanoutReplicationProxy<>(replicasProxy)
>>>>>>> c21c8998
                    ).execute();
                }
            } catch (Exception e) {
                handleException(primaryShardReference, e);
            }
        }

        private void handleException(PrimaryShardReference primaryShardReference, Exception e) {
            Releasables.closeWhileHandlingException(primaryShardReference); // release shard operation lock before responding to caller
            onFailure(e);
        }

        @Override
        public void onFailure(Exception e) {
            setPhase(replicationTask, "finished");
            onCompletionListener.onFailure(e);
        }

    }

    // allows subclasses to adapt the response
    protected void adaptResponse(Response response, IndexShard indexShard) {

    }

    /**
     * The Primary Result
     *
     * @opensearch.internal
     */
    public static class PrimaryResult<ReplicaRequest extends ReplicationRequest<ReplicaRequest>, Response extends ReplicationResponse>
        implements
            ReplicationOperation.PrimaryResult<ReplicaRequest> {
        protected final ReplicaRequest replicaRequest;
        public final Response finalResponseIfSuccessful;
        public final Exception finalFailure;

        /**
         * Result of executing a primary operation
         * expects <code>finalResponseIfSuccessful</code> or <code>finalFailure</code> to be not-null
         */
        public PrimaryResult(ReplicaRequest replicaRequest, Response finalResponseIfSuccessful, Exception finalFailure) {
            assert finalFailure != null ^ finalResponseIfSuccessful != null : "either a response or a failure has to be not null, "
                + "found ["
                + finalFailure
                + "] failure and ["
                + finalResponseIfSuccessful
                + "] response";
            this.replicaRequest = replicaRequest;
            this.finalResponseIfSuccessful = finalResponseIfSuccessful;
            this.finalFailure = finalFailure;
        }

        public PrimaryResult(ReplicaRequest replicaRequest, Response replicationResponse) {
            this(replicaRequest, replicationResponse, null);
        }

        @Override
        public ReplicaRequest replicaRequest() {
            return replicaRequest;
        }

        @Override
        public void setShardInfo(ReplicationResponse.ShardInfo shardInfo) {
            if (finalResponseIfSuccessful != null) {
                finalResponseIfSuccessful.setShardInfo(shardInfo);
            }
        }

        @Override
        public void runPostReplicationActions(ActionListener<Void> listener) {
            if (finalFailure != null) {
                listener.onFailure(finalFailure);
            } else {
                listener.onResponse(null);
            }
        }
    }

    /**
     * The replica result
     *
     * @opensearch.internal
     */
    public static class ReplicaResult {
        final Exception finalFailure;

        public ReplicaResult(Exception finalFailure) {
            this.finalFailure = finalFailure;
        }

        public ReplicaResult() {
            this(null);
        }

        public void runPostReplicaActions(ActionListener<Void> listener) {
            if (finalFailure != null) {
                listener.onFailure(finalFailure);
            } else {
                listener.onResponse(null);
            }
        }
    }

    protected void handleReplicaRequest(
        final ConcreteReplicaRequest<ReplicaRequest> replicaRequest,
        final TransportChannel channel,
        final Task task
    ) {
        Releasable releasable = checkReplicaLimits(replicaRequest.getRequest());
        ActionListener<ReplicaResponse> listener = ActionListener.runBefore(
            new ChannelActionListener<>(channel, transportReplicaAction, replicaRequest),
            releasable::close
        );

        try {
            new AsyncReplicaAction(replicaRequest, listener, (ReplicationTask) task).run();
        } catch (RuntimeException e) {
            listener.onFailure(e);
        }
    }

    protected Releasable checkReplicaLimits(final ReplicaRequest request) {
        return () -> {};
    }

    /**
     * Thrown if there are any errors retrying on the replica
     *
     * @opensearch.internal
     */
    public static class RetryOnReplicaException extends OpenSearchException {

        public RetryOnReplicaException(ShardId shardId, String msg) {
            super(msg);
            setShard(shardId);
        }

        public RetryOnReplicaException(StreamInput in) throws IOException {
            super(in);
        }
    }

    /**
     * Asynchronous replica action
     *
     * @opensearch.internal
     */
    private final class AsyncReplicaAction extends AbstractRunnable implements ActionListener<Releasable> {
        private final ActionListener<ReplicaResponse> onCompletionListener;
        private final IndexShard replica;
        /**
         * The task on the node with the replica shard.
         */
        private final ReplicationTask task;
        // important: we pass null as a timeout as failing a replica is
        // something we want to avoid at all costs
        private final ClusterStateObserver observer = new ClusterStateObserver(clusterService, null, logger, threadPool.getThreadContext());
        private final ConcreteReplicaRequest<ReplicaRequest> replicaRequest;

        AsyncReplicaAction(
            ConcreteReplicaRequest<ReplicaRequest> replicaRequest,
            ActionListener<ReplicaResponse> onCompletionListener,
            ReplicationTask task
        ) {
            this.replicaRequest = replicaRequest;
            this.onCompletionListener = onCompletionListener;
            this.task = task;
            final ShardId shardId = replicaRequest.getRequest().shardId();
            assert shardId != null : "request shardId must be set";
            this.replica = getIndexShard(shardId);
        }

        @Override
        public void onResponse(Releasable releasable) {
            assert replica.getActiveOperationsCount() != 0 : "must perform shard operation under a permit";
            try {
                shardOperationOnReplica(
                    replicaRequest.getRequest(),
                    replica,
                    ActionListener.wrap((replicaResult) -> replicaResult.runPostReplicaActions(ActionListener.wrap(r -> {
                        final ReplicaResponse response = new ReplicaResponse(
                            replica.getLocalCheckpoint(),
                            replica.getLastSyncedGlobalCheckpoint()
                        );
                        releasable.close(); // release shard operation lock before responding to caller
                        if (logger.isTraceEnabled()) {
                            logger.trace(
                                "action [{}] completed on shard [{}] for request [{}]",
                                transportReplicaAction,
                                replicaRequest.getRequest().shardId(),
                                replicaRequest.getRequest()
                            );
                        }
                        setPhase(task, "finished");
                        onCompletionListener.onResponse(response);
                    }, e -> {
                        Releasables.closeWhileHandlingException(releasable); // release shard operation lock before responding to caller
                        responseWithFailure(e);
                    })), e -> {
                        Releasables.closeWhileHandlingException(releasable); // release shard operation lock before responding to caller
                        AsyncReplicaAction.this.onFailure(e);
                    })
                );
                // TODO: Evaluate if we still need to catch this exception
            } catch (Exception e) {
                Releasables.closeWhileHandlingException(releasable); // release shard operation lock before responding to caller
                AsyncReplicaAction.this.onFailure(e);
            }
        }

        @Override
        public void onFailure(Exception e) {
            if (e instanceof RetryOnReplicaException) {
                logger.trace(
                    () -> new ParameterizedMessage(
                        "Retrying operation on replica, action [{}], request [{}]",
                        transportReplicaAction,
                        replicaRequest.getRequest()
                    ),
                    e
                );
                replicaRequest.getRequest().onRetry();
                observer.waitForNextChange(new ClusterStateObserver.Listener() {
                    @Override
                    public void onNewClusterState(ClusterState state) {
                        // Forking a thread on local node via transport service so that custom transport service have an
                        // opportunity to execute custom logic before the replica operation begins
                        transportService.sendRequest(
                            clusterService.localNode(),
                            transportReplicaAction,
                            replicaRequest,
                            new ActionListenerResponseHandler<>(onCompletionListener, ReplicaResponse::new)
                        );
                    }

                    @Override
                    public void onClusterServiceClose() {
                        responseWithFailure(new NodeClosedException(clusterService.localNode()));
                    }

                    @Override
                    public void onTimeout(TimeValue timeout) {
                        throw new AssertionError("Cannot happen: there is not timeout");
                    }
                });
            } else {
                responseWithFailure(e);
            }
        }

        protected void responseWithFailure(Exception e) {
            setPhase(task, "finished");
            onCompletionListener.onFailure(e);
        }

        @Override
        protected void doRun() throws Exception {
            setPhase(task, "replica");
            final String actualAllocationId = this.replica.routingEntry().allocationId().getId();
            if (actualAllocationId.equals(replicaRequest.getTargetAllocationID()) == false) {
                throw new ShardNotFoundException(
                    this.replica.shardId(),
                    "expected allocation id [{}] but found [{}]",
                    replicaRequest.getTargetAllocationID(),
                    actualAllocationId
                );
            }
            acquireReplicaOperationPermit(
                replica,
                replicaRequest.getRequest(),
                this,
                replicaRequest.getPrimaryTerm(),
                replicaRequest.getGlobalCheckpoint(),
                replicaRequest.getMaxSeqNoOfUpdatesOrDeletes()
            );
        }
    }

    protected IndexShard getIndexShard(final ShardId shardId) {
        IndexService indexService = indicesService.indexServiceSafe(shardId.getIndex());
        return indexService.getShard(shardId.id());
    }

    /**
     * Responsible for routing and retrying failed operations on the primary.
     * The actual primary operation is done in {@link ReplicationOperation} on the
     * node with primary copy.
     *
     * Resolves index and shard id for the request before routing it to target node
     *
     * @opensearch.internal
     */
    final class ReroutePhase extends AbstractRunnable {
        private final ActionListener<Response> listener;
        private final Request request;
        private final boolean initiatedByNodeClient;
        private final ReplicationTask task;
        private final ClusterStateObserver observer;
        private final AtomicBoolean finished = new AtomicBoolean();

        ReroutePhase(ReplicationTask task, Request request, ActionListener<Response> listener) {
            this(task, request, listener, false);
        }

        ReroutePhase(ReplicationTask task, Request request, ActionListener<Response> listener, boolean initiatedByNodeClient) {
            this.request = request;
            this.initiatedByNodeClient = initiatedByNodeClient;
            if (task != null) {
                this.request.setParentTask(clusterService.localNode().getId(), task.getId());
            }
            this.listener = listener;
            this.task = task;
            this.observer = new ClusterStateObserver(clusterService, request.timeout(), logger, threadPool.getThreadContext());
        }

        @Override
        public void onFailure(Exception e) {
            finishWithUnexpectedFailure(e);
        }

        @Override
        protected void doRun() {
            setPhase(task, "routing");
            final ClusterState state = observer.setAndGetObservedState();
            final ClusterBlockException blockException = blockExceptions(state, request.shardId().getIndexName());
            if (blockException != null) {
                if (blockException.retryable()) {
                    logger.trace("cluster is blocked, scheduling a retry", blockException);
                    retry(blockException);
                } else {
                    finishAsFailed(blockException);
                }
            } else {
                final IndexMetadata indexMetadata = state.metadata().index(request.shardId().getIndex());
                if (indexMetadata == null) {
                    // ensure that the cluster state on the node is at least as high as the node that decided that the index was there
                    if (state.version() < request.routedBasedOnClusterVersion()) {
                        logger.trace(
                            "failed to find index [{}] for request [{}] despite sender thinking it would be here. "
                                + "Local cluster state version [{}]] is older than on sending node (version [{}]), scheduling a retry...",
                            request.shardId().getIndex(),
                            request,
                            state.version(),
                            request.routedBasedOnClusterVersion()
                        );
                        retry(
                            new IndexNotFoundException(
                                "failed to find index as current cluster state with version ["
                                    + state.version()
                                    + "] is stale (expected at least ["
                                    + request.routedBasedOnClusterVersion()
                                    + "]",
                                request.shardId().getIndexName()
                            )
                        );
                        return;
                    } else {
                        finishAsFailed(new IndexNotFoundException(request.shardId().getIndex()));
                        return;
                    }
                }

                if (indexMetadata.getState() == IndexMetadata.State.CLOSE) {
                    finishAsFailed(new IndexClosedException(indexMetadata.getIndex()));
                    return;
                }

                if (request.waitForActiveShards() == ActiveShardCount.DEFAULT) {
                    // if the wait for active shard count has not been set in the request,
                    // resolve it from the index settings
                    request.waitForActiveShards(indexMetadata.getWaitForActiveShards());
                }
                assert request.waitForActiveShards() != ActiveShardCount.DEFAULT
                    : "request waitForActiveShards must be set in resolveRequest";

                final ShardRouting primary = state.getRoutingTable().shardRoutingTable(request.shardId()).primaryShard();
                if (primary == null || primary.active() == false) {
                    logger.trace(
                        "primary shard [{}] is not yet active, scheduling a retry: action [{}], request [{}], "
                            + "cluster state version [{}]",
                        request.shardId(),
                        actionName,
                        request,
                        state.version()
                    );
                    retryBecauseUnavailable(request.shardId(), "primary shard is not active");
                    return;
                }
                if (state.nodes().nodeExists(primary.currentNodeId()) == false) {
                    logger.trace(
                        "primary shard [{}] is assigned to an unknown node [{}], scheduling a retry: action [{}], request [{}], "
                            + "cluster state version [{}]",
                        request.shardId(),
                        primary.currentNodeId(),
                        actionName,
                        request,
                        state.version()
                    );
                    retryBecauseUnavailable(request.shardId(), "primary shard isn't assigned to a known node.");
                    return;
                }
                final DiscoveryNode node = state.nodes().get(primary.currentNodeId());
                if (primary.currentNodeId().equals(state.nodes().getLocalNodeId())) {
                    performLocalAction(state, primary, node, indexMetadata);
                } else {
                    performRemoteAction(state, primary, node);
                }
            }
        }

        private void performLocalAction(ClusterState state, ShardRouting primary, DiscoveryNode node, IndexMetadata indexMetadata) {
            setPhase(task, "waiting_on_primary");
            if (logger.isTraceEnabled()) {
                logger.trace(
                    "send action [{}] to local primary [{}] for request [{}] with cluster state version [{}] to [{}] ",
                    transportPrimaryAction,
                    request.shardId(),
                    request,
                    state.version(),
                    primary.currentNodeId()
                );
            }
            performAction(
                node,
                transportPrimaryAction,
                true,
                new ConcreteShardRequest<>(
                    request,
                    primary.allocationId().getId(),
                    indexMetadata.primaryTerm(primary.id()),
                    true,
                    initiatedByNodeClient
                )
            );
        }

        private void performRemoteAction(ClusterState state, ShardRouting primary, DiscoveryNode node) {
            if (state.version() < request.routedBasedOnClusterVersion()) {
                logger.trace(
                    "failed to find primary [{}] for request [{}] despite sender thinking it would be here. Local cluster state "
                        + "version [{}]] is older than on sending node (version [{}]), scheduling a retry...",
                    request.shardId(),
                    request,
                    state.version(),
                    request.routedBasedOnClusterVersion()
                );
                retryBecauseUnavailable(
                    request.shardId(),
                    "failed to find primary as current cluster state with version ["
                        + state.version()
                        + "] is stale (expected at least ["
                        + request.routedBasedOnClusterVersion()
                        + "]"
                );
                return;
            } else {
                // chasing the node with the active primary for a second hop requires that we are at least up-to-date with the current
                // cluster state version this prevents redirect loops between two nodes when a primary was relocated and the relocation
                // target is not aware that it is the active primary shard already.
                request.routedBasedOnClusterVersion(state.version());
            }
            if (logger.isTraceEnabled()) {
                logger.trace(
                    "send action [{}] on primary [{}] for request [{}] with cluster state version [{}] to [{}]",
                    actionName,
                    request.shardId(),
                    request,
                    state.version(),
                    primary.currentNodeId()
                );
            }
            setPhase(task, "rerouted");
            performAction(node, actionName, false, request);
        }

        private void performAction(
            final DiscoveryNode node,
            final String action,
            final boolean isPrimaryAction,
            final TransportRequest requestToPerform
        ) {
            transportService.sendRequest(node, action, requestToPerform, transportOptions, new TransportResponseHandler<Response>() {

                @Override
                public Response read(StreamInput in) throws IOException {
                    return newResponseInstance(in);
                }

                @Override
                public String executor() {
                    return ThreadPool.Names.SAME;
                }

                @Override
                public void handleResponse(Response response) {
                    finishOnSuccess(response);
                }

                @Override
                public void handleException(TransportException exp) {
                    try {
                        // if we got disconnected from the node, or the node / shard is not in the right state (being closed)
                        final Throwable cause = exp.unwrapCause();
                        if (cause instanceof ConnectTransportException
                            || cause instanceof NodeClosedException
                            || (isPrimaryAction && retryPrimaryException(cause))) {
                            logger.trace(
                                () -> new ParameterizedMessage(
                                    "received an error from node [{}] for request [{}], scheduling a retry",
                                    node.getId(),
                                    requestToPerform
                                ),
                                exp
                            );
                            retry(exp);
                        } else {
                            finishAsFailed(exp);
                        }
                    } catch (Exception e) {
                        e.addSuppressed(exp);
                        finishWithUnexpectedFailure(e);
                    }
                }
            });
        }

        void retry(Exception failure) {
            assert failure != null;
            if (observer.isTimedOut()) {
                // we running as a last attempt after a timeout has happened. don't retry
                finishAsFailed(failure);
                return;
            }
            setPhase(task, "waiting_for_retry");
            request.onRetry();
            observer.waitForNextChange(new ClusterStateObserver.Listener() {
                @Override
                public void onNewClusterState(ClusterState state) {
                    run();
                }

                @Override
                public void onClusterServiceClose() {
                    finishAsFailed(new NodeClosedException(clusterService.localNode()));
                }

                @Override
                public void onTimeout(TimeValue timeout) {
                    // Try one more time...
                    run();
                }
            });
        }

        void finishAsFailed(Exception failure) {
            if (finished.compareAndSet(false, true)) {
                setPhase(task, "failed");
                logger.trace(() -> new ParameterizedMessage("operation failed. action [{}], request [{}]", actionName, request), failure);
                listener.onFailure(failure);
            } else {
                assert false : new AssertionError("finishAsFailed called but operation is already finished", failure);
            }
        }

        void finishWithUnexpectedFailure(Exception failure) {
            logger.warn(
                () -> new ParameterizedMessage(
                    "unexpected error during the primary phase for action [{}], request [{}]",
                    actionName,
                    request
                ),
                failure
            );
            if (finished.compareAndSet(false, true)) {
                setPhase(task, "failed");
                listener.onFailure(failure);
            } else {
                assert false : new AssertionError("finishWithUnexpectedFailure called but operation is already finished", failure);
            }
        }

        void finishOnSuccess(Response response) {
            if (finished.compareAndSet(false, true)) {
                setPhase(task, "finished");
                if (logger.isTraceEnabled()) {
                    logger.trace("operation succeeded. action [{}],request [{}]", actionName, request);
                }
                listener.onResponse(response);
            } else {
                assert false : "finishOnSuccess called but operation is already finished";
            }
        }

        void retryBecauseUnavailable(ShardId shardId, String message) {
            retry(new UnavailableShardsException(shardId, "{} Timeout: [{}], request: [{}]", message, request.timeout(), request));
        }
    }

    /**
     * Executes the logic for acquiring one or more operation permit on a primary shard. The default is to acquire a single permit but this
     * method can be overridden to acquire more.
     */
    protected void acquirePrimaryOperationPermit(
        final IndexShard primary,
        final Request request,
        final ActionListener<Releasable> onAcquired
    ) {
        primary.acquirePrimaryOperationPermit(onAcquired, executor, request, forceExecutionOnPrimary);
    }

    /**
     * Executes the logic for acquiring one or more operation permit on a replica shard. The default is to acquire a single permit but this
     * method can be overridden to acquire more.
     */
    protected void acquireReplicaOperationPermit(
        final IndexShard replica,
        final ReplicaRequest request,
        final ActionListener<Releasable> onAcquired,
        final long primaryTerm,
        final long globalCheckpoint,
        final long maxSeqNoOfUpdatesOrDeletes
    ) {
        replica.acquireReplicaOperationPermit(primaryTerm, globalCheckpoint, maxSeqNoOfUpdatesOrDeletes, onAcquired, executor, request);
    }

    /**
     * The primary shard reference
     *
     * @opensearch.internal
     */
    class PrimaryShardReference
        implements
            Releasable,
            ReplicationOperation.Primary<Request, ReplicaRequest, PrimaryResult<ReplicaRequest, Response>> {

        protected final IndexShard indexShard;
        private final Releasable operationLock;

        PrimaryShardReference(IndexShard indexShard, Releasable operationLock) {
            this.indexShard = indexShard;
            this.operationLock = operationLock;
        }

        @Override
        public void close() {
            operationLock.close();
        }

        public ShardRouting routingEntry() {
            return indexShard.routingEntry();
        }

        public boolean isRelocated() {
            return indexShard.isRelocatedPrimary();
        }

        @Override
        public void failShard(String reason, Exception e) {
            try {
                indexShard.failShard(reason, e);
            } catch (Exception inner) {
                e.addSuppressed(inner);
            }
        }

        @Override
        public void perform(Request request, ActionListener<PrimaryResult<ReplicaRequest, Response>> listener) {
            if (Assertions.ENABLED) {
                listener = ActionListener.map(listener, result -> {
                    assert result.replicaRequest() == null || result.finalFailure == null : "a replica request ["
                        + result.replicaRequest()
                        + "] with a primary failure ["
                        + result.finalFailure
                        + "]";
                    return result;
                });
            }
            assert indexShard.getActiveOperationsCount() != 0 : "must perform shard operation under a permit";
            shardOperationOnPrimary(request, indexShard, listener);
        }

        @Override
        public void updateLocalCheckpointForShard(String allocationId, long checkpoint) {
            indexShard.updateLocalCheckpointForShard(allocationId, checkpoint);
        }

        @Override
        public void updateGlobalCheckpointForShard(final String allocationId, final long globalCheckpoint) {
            indexShard.updateGlobalCheckpointForShard(allocationId, globalCheckpoint);
        }

        @Override
        public long localCheckpoint() {
            return indexShard.getLocalCheckpoint();
        }

        @Override
        public long globalCheckpoint() {
            return indexShard.getLastSyncedGlobalCheckpoint();
        }

        @Override
        public long computedGlobalCheckpoint() {
            return indexShard.getLastKnownGlobalCheckpoint();
        }

        @Override
        public long maxSeqNoOfUpdatesOrDeletes() {
            return indexShard.getMaxSeqNoOfUpdatesOrDeletes();
        }

        @Override
        public ReplicationGroup getReplicationGroup() {
            return indexShard.getReplicationGroup();
        }

        @Override
        public PendingReplicationActions getPendingReplicationActions() {
            return indexShard.getPendingReplicationActions();
        }
    }

    /**
     * The replica response
     *
     * @opensearch.internal
     */
    public static class ReplicaResponse extends ActionResponse implements ReplicationOperation.ReplicaResponse {
        private long localCheckpoint;
        private long globalCheckpoint;

        public ReplicaResponse(StreamInput in) throws IOException {
            super(in);
            localCheckpoint = in.readZLong();
            globalCheckpoint = in.readZLong();
        }

        public ReplicaResponse(long localCheckpoint, long globalCheckpoint) {
            /*
             * A replica should always know its own local checkpoints so this should always be a valid sequence number or the pre-6.0
             * checkpoint value when simulating responses to replication actions that pre-6.0 nodes are not aware of (e.g., the global
             * checkpoint background sync, and the primary/replica resync).
             */
            assert localCheckpoint != SequenceNumbers.UNASSIGNED_SEQ_NO;
            this.localCheckpoint = localCheckpoint;
            this.globalCheckpoint = globalCheckpoint;
        }

        @Override
        public void writeTo(StreamOutput out) throws IOException {
            out.writeZLong(localCheckpoint);
            out.writeZLong(globalCheckpoint);
        }

        @Override
        public long localCheckpoint() {
            return localCheckpoint;
        }

        @Override
        public long globalCheckpoint() {
            return globalCheckpoint;
        }

        @Override
        public boolean equals(Object o) {
            if (this == o) return true;
            if (o == null || getClass() != o.getClass()) return false;
            ReplicaResponse that = (ReplicaResponse) o;
            return localCheckpoint == that.localCheckpoint && globalCheckpoint == that.globalCheckpoint;
        }

        @Override
        public int hashCode() {
            return Objects.hash(localCheckpoint, globalCheckpoint);
        }
    }

    /**
     * The {@code ReplicasProxy} is an implementation of the {@code Replicas}
     * interface that performs the actual {@code ReplicaRequest} on the replica
     * shards. It also encapsulates the logic required for failing the replica
     * if deemed necessary as well as marking it as stale when needed.
     *
     * @opensearch.internal
     */
    protected class ReplicasProxy implements Replicas<ReplicaRequest> {

        @Override
        public void performOn(
            final ShardRouting replica,
            final ReplicaRequest request,
            final long primaryTerm,
            final long globalCheckpoint,
            final long maxSeqNoOfUpdatesOrDeletes,
            final ActionListener<ReplicationOperation.ReplicaResponse> listener
        ) {
            String nodeId = replica.currentNodeId();
            final DiscoveryNode node = clusterService.state().nodes().get(nodeId);
            if (node == null) {
                listener.onFailure(new NoNodeAvailableException("unknown node [" + nodeId + "]"));
                return;
            }
            final ConcreteReplicaRequest<ReplicaRequest> replicaRequest = new ConcreteReplicaRequest<>(
                request,
                replica.allocationId().getId(),
                primaryTerm,
                globalCheckpoint,
                maxSeqNoOfUpdatesOrDeletes
            );
            final ActionListenerResponseHandler<ReplicaResponse> handler = new ActionListenerResponseHandler<>(
                listener,
                ReplicaResponse::new
            );
            transportService.sendRequest(node, transportReplicaAction, replicaRequest, transportOptions, handler);
        }

        @Override
        public void failShardIfNeeded(
            ShardRouting replica,
            long primaryTerm,
            String message,
            Exception exception,
            ActionListener<Void> listener
        ) {
            // This does not need to fail the shard. The idea is that this
            // is a non-write operation (something like a refresh or a global
            // checkpoint sync) and therefore the replica should still be
            // "alive" if it were to fail.
            listener.onResponse(null);
        }

        @Override
        public void markShardCopyAsStaleIfNeeded(ShardId shardId, String allocationId, long primaryTerm, ActionListener<Void> listener) {
            // This does not need to make the shard stale. The idea is that this
            // is a non-write operation (something like a refresh or a global
            // checkpoint sync) and therefore the replica should still be
            // "alive" if it were to be marked as stale.
            listener.onResponse(null);
        }
    }

    /**
     * a wrapper class to encapsulate a request when being sent to a specific allocation id
     *
     * @opensearch.internal
     */
    public static class ConcreteShardRequest<R extends TransportRequest> extends TransportRequest {

        /**
         * {@link AllocationId#getId()} of the shard this request is sent to
         **/
        private final String targetAllocationID;
        private final long primaryTerm;
        private final R request;
        // Indicates if this primary shard request originated by a reroute on this local node.
        private final boolean sentFromLocalReroute;
        // Indicates if this local reroute was initiated by the NodeClient executing a transport action. This
        // is only true if sentFromLocalReroute is true.
        private final boolean localRerouteInitiatedByNodeClient;

        public ConcreteShardRequest(Writeable.Reader<R> requestReader, StreamInput in) throws IOException {
            targetAllocationID = in.readString();
            primaryTerm = in.readVLong();
            sentFromLocalReroute = false;
            localRerouteInitiatedByNodeClient = false;
            request = requestReader.read(in);
        }

        public ConcreteShardRequest(R request, String targetAllocationID, long primaryTerm) {
            this(request, targetAllocationID, primaryTerm, false, false);
        }

        public ConcreteShardRequest(
            R request,
            String targetAllocationID,
            long primaryTerm,
            boolean sentFromLocalReroute,
            boolean localRerouteInitiatedByNodeClient
        ) {
            Objects.requireNonNull(request);
            Objects.requireNonNull(targetAllocationID);
            this.request = request;
            this.targetAllocationID = targetAllocationID;
            this.primaryTerm = primaryTerm;
            this.sentFromLocalReroute = sentFromLocalReroute;
            this.localRerouteInitiatedByNodeClient = localRerouteInitiatedByNodeClient;
        }

        @Override
        public void setParentTask(String parentTaskNode, long parentTaskId) {
            request.setParentTask(parentTaskNode, parentTaskId);
        }

        @Override
        public void setParentTask(TaskId taskId) {
            request.setParentTask(taskId);
        }

        @Override
        public TaskId getParentTask() {
            return request.getParentTask();
        }

        @Override
        public Task createTask(long id, String type, String action, TaskId parentTaskId, Map<String, String> headers) {
            return request.createTask(id, type, action, parentTaskId, headers);
        }

        @Override
        public String getDescription() {
            return "[" + request.getDescription() + "] for aID [" + targetAllocationID + "] and term [" + primaryTerm + "]";
        }

        @Override
        public void writeTo(StreamOutput out) throws IOException {
            // If sentFromLocalReroute is marked true, then this request should just be looped back through
            // the local transport. It should never be serialized to be sent over the wire. If it is sent over
            // the wire, then it was NOT sent from a local reroute.
            assert sentFromLocalReroute == false;
            assert localRerouteInitiatedByNodeClient == false;
            out.writeString(targetAllocationID);
            out.writeVLong(primaryTerm);
            request.writeTo(out);
        }

        public boolean sentFromLocalReroute() {
            return sentFromLocalReroute;
        }

        public boolean localRerouteInitiatedByNodeClient() {
            return localRerouteInitiatedByNodeClient;
        }

        public R getRequest() {
            return request;
        }

        public String getTargetAllocationID() {
            return targetAllocationID;
        }

        public long getPrimaryTerm() {
            return primaryTerm;
        }

        @Override
        public String toString() {
            return "request: " + request + ", target allocation id: " + targetAllocationID + ", primary term: " + primaryTerm;
        }
    }

    /**
     * Internal request for concrete replica
     *
     * @opensearch.internal
     */
    protected static final class ConcreteReplicaRequest<R extends TransportRequest> extends ConcreteShardRequest<R> {

        private final long globalCheckpoint;
        private final long maxSeqNoOfUpdatesOrDeletes;

        public ConcreteReplicaRequest(Writeable.Reader<R> requestReader, StreamInput in) throws IOException {
            super(requestReader, in);
            globalCheckpoint = in.readZLong();
            maxSeqNoOfUpdatesOrDeletes = in.readZLong();
        }

        public ConcreteReplicaRequest(
            final R request,
            final String targetAllocationID,
            final long primaryTerm,
            final long globalCheckpoint,
            final long maxSeqNoOfUpdatesOrDeletes
        ) {
            super(request, targetAllocationID, primaryTerm);
            this.globalCheckpoint = globalCheckpoint;
            this.maxSeqNoOfUpdatesOrDeletes = maxSeqNoOfUpdatesOrDeletes;
        }

        @Override
        public void writeTo(StreamOutput out) throws IOException {
            super.writeTo(out);
            out.writeZLong(globalCheckpoint);
            out.writeZLong(maxSeqNoOfUpdatesOrDeletes);
        }

        public long getGlobalCheckpoint() {
            return globalCheckpoint;
        }

        public long getMaxSeqNoOfUpdatesOrDeletes() {
            return maxSeqNoOfUpdatesOrDeletes;
        }

        @Override
        public String toString() {
            return "ConcreteReplicaRequest{"
                + "targetAllocationID='"
                + getTargetAllocationID()
                + '\''
                + ", primaryTerm='"
                + getPrimaryTerm()
                + '\''
                + ", request="
                + getRequest()
                + ", globalCheckpoint="
                + globalCheckpoint
                + ", maxSeqNoOfUpdatesOrDeletes="
                + maxSeqNoOfUpdatesOrDeletes
                + '}';
        }
    }

    /**
     * Sets the current phase on the task if it isn't null. Pulled into its own
     * method because its more convenient that way.
     */
    protected static void setPhase(ReplicationTask task, String phase) {
        if (task != null) {
            task.setPhase(phase);
        }
    }
}<|MERGE_RESOLUTION|>--- conflicted
+++ resolved
@@ -260,8 +260,6 @@
     }
 
     /**
-<<<<<<< HEAD
-=======
      * This returns a ReplicaProxy that is used for primary term validation. The default behavior is that the control
      * must not reach inside the performOn method for ReplicationActions. However, the implementations of the underlying
      * class can provide primary term validation proxy that can allow performOn method to make calls to replica.
@@ -285,17 +283,12 @@
     }
 
     /**
->>>>>>> c21c8998
      * This method is used for defining the {@link ReplicationMode} override per {@link TransportReplicationAction}.
      *
      * @param indexShard index shard used to determining the policy.
      * @return the overridden replication mode.
      */
-<<<<<<< HEAD
-    protected ReplicationMode getReplicationMode(IndexShard indexShard) {
-=======
     public ReplicationMode getReplicationMode(IndexShard indexShard) {
->>>>>>> c21c8998
         if (indexShard.isRemoteTranslogEnabled()) {
             return ReplicationMode.NO_REPLICATION;
         }
@@ -582,16 +575,9 @@
                         primaryRequest.getPrimaryTerm(),
                         initialRetryBackoffBound,
                         retryTimeout,
-<<<<<<< HEAD
-                        ReplicationProxyFactory.create(
-                            primaryShardReference.indexShard,
-                            getReplicationMode(primaryShardReference.indexShard)
-                        )
-=======
                         indexShard.isRemoteTranslogEnabled()
                             ? new ReplicationModeAwareProxy<>(getReplicationMode(indexShard), replicasProxy, termValidationProxy)
                             : new FanoutReplicationProxy<>(replicasProxy)
->>>>>>> c21c8998
                     ).execute();
                 }
             } catch (Exception e) {
