--- conflicted
+++ resolved
@@ -293,11 +293,7 @@
                 primaryTerm,
                 TimeValue.timeValueMillis(20),
                 TimeValue.timeValueSeconds(60),
-<<<<<<< HEAD
-                new FanoutReplicationProxy<>()
-=======
                 new FanoutReplicationProxy<>(proxy)
->>>>>>> c21c8998
             );
         operation.execute();
 
