--- conflicted
+++ resolved
@@ -7,7 +7,6 @@
 ## [Unreleased 3.0]
 ### Added
 - Support for HTTP/2 (server-side) ([#3847](https://github.com/opensearch-project/OpenSearch/pull/3847))
-<<<<<<< HEAD
 - BWC version 2.2.2 ([#4383](https://github.com/opensearch-project/OpenSearch/pull/4383))
 - Support for labels on version bump PRs, skip label support for changelog verifier ([#4391](https://github.com/opensearch-project/OpenSearch/pull/4391))
 - Update previous release bwc version to 2.4.0 ([#4455](https://github.com/opensearch-project/OpenSearch/pull/4455))
@@ -19,8 +18,6 @@
 - Principal Identity for Opensearch requests to/from extensions ([#4299](https://github.com/opensearch-project/OpenSearch/pull/4299))
 - Added missing javadocs for `:example-plugins` modules ([#4540](https://github.com/opensearch-project/OpenSearch/pull/4540))
 - Add missing Javadoc tag descriptions in unit tests ([#4629](https://github.com/opensearch-project/OpenSearch/pull/4629))
-=======
->>>>>>> f0925f74
 - Add getter for path field in NestedQueryBuilder ([#4636](https://github.com/opensearch-project/OpenSearch/pull/4636))
 - Apply reproducible builds configuration for OpenSearch plugins through gradle plugin ([#4746](https://github.com/opensearch-project/OpenSearch/pull/4746))
 - Add project health badges to the README.md ([#4843](https://github.com/opensearch-project/OpenSearch/pull/4843))
@@ -33,20 +30,8 @@
 - Bumps `jettison` from 1.5.0 to 1.5.1
 - Bumps `azure-storage-common` from 12.18.0 to 12.18.1
 - Bumps `forbiddenapis` from 3.3 to 3.4
-<<<<<<< HEAD
-
-
-### Dependencies
-- Bumps `org.gradle.test-retry` from 1.4.0 to 1.4.1
-- Bumps `reactor-netty-core` from 1.0.19 to 1.0.22
-
-### Dependencies
-- Bumps `gson` from 2.9.0 to 2.9.1
-- Bumps `protobuf-java` from 3.21.2 to 3.21.7k
-=======
 - Bumps `gson` from 2.9.0 to 2.10
 - Bumps `protobuf-java` from 3.21.2 to 3.21.9
->>>>>>> f0925f74
 - Bumps `azure-core` from 1.31.0 to 1.33.0
 - Bumps `avro` from 1.11.0 to 1.11.1
 - Bumps `woodstox-core` from 6.3.0 to 6.3.1
@@ -92,7 +77,6 @@
 - Add jvm option to allow security manager ([#5194](https://github.com/opensearch-project/OpenSearch/pull/5194))
 ### Security
 
-<<<<<<< HEAD
 ## Feature/extensions Branch
 
 ### Added
@@ -131,10 +115,7 @@
  - Modified local node request to return Discovery Node ([#4862](https://github.com/opensearch-project/OpenSearch/pull/4862))
  - Enforce type safety for NamedWriteableRegistryParseRequest ([#4923](https://github.com/opensearch-project/OpenSearch/pull/4923))
 
-## [2.x]
-=======
 ## [Unreleased 2.x]
->>>>>>> f0925f74
 ### Added
 ### Dependencies
 - Bumps `bcpg-fips` from 1.0.5.1 to 1.0.7.1
