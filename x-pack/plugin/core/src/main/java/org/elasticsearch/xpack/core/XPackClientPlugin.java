--- conflicted
+++ resolved
@@ -435,9 +435,8 @@
                 StartTransformAction.INSTANCE,
                 StopTransformAction.INSTANCE,
                 DeleteTransformAction.INSTANCE,
-<<<<<<< HEAD
-                GetTransformsAction.INSTANCE,
-                GetTransformsStatsAction.INSTANCE,
+                GetTransformAction.INSTANCE,
+                GetTransformStatsAction.INSTANCE,
                 PreviewTransformAction.INSTANCE,
                 // enrich
                 DeleteEnrichPolicyAction.INSTANCE,
@@ -445,12 +444,6 @@
                 GetEnrichPolicyAction.INSTANCE,
                 PutEnrichPolicyAction.INSTANCE
             );
-=======
-                GetTransformAction.INSTANCE,
-                GetTransformStatsAction.INSTANCE,
-                PreviewTransformAction.INSTANCE
-        );
->>>>>>> 3fbd58d1
     }
 
     @Override
