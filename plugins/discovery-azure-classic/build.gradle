--- conflicted
+++ resolved
@@ -59,11 +59,7 @@
   api "com.sun.jersey:jersey-client:${versions.jersey}"
   api "com.sun.jersey:jersey-core:${versions.jersey}"
   api "com.sun.jersey:jersey-json:${versions.jersey}"
-<<<<<<< HEAD
-  api 'org.codehaus.jettison:jettison:1.5.1'
-=======
   api "org.codehaus.jettison:jettison:${versions.jettison}"
->>>>>>> 1466350b
   api 'com.sun.xml.bind:jaxb-impl:2.2.3-1'
 
   // HACK: javax.xml.bind was removed from default modules in java 9, so we pull the api in here,
